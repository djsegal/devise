--- conflicted
+++ resolved
@@ -14,11 +14,7 @@
 
     if successful_and_sane?(resource)
       set_flash_message(:notice, :send_instructions) if is_navigational_format?
-<<<<<<< HEAD
-      respond_with resource, :location => after_sending_reset_password_instructions_path_for(resource_name)
-=======
-      respond_with({}, :location => new_session_path(resource_name))
->>>>>>> 308238ab
+      respond_with {}, :location => after_sending_reset_password_instructions_path_for(resource_name)
     else
       respond_with_navigational(resource){ render_with_scope :new }
     end
