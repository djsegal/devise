module Devise
  autoload :FailureApp, 'devise/failure_app'
  autoload :Schema, 'devise/schema'
  autoload :TestHelpers, 'devise/test_helpers'

  module Controllers
    autoload :Common, 'devise/controllers/common'
    autoload :Helpers, 'devise/controllers/helpers'
    autoload :InternalHelpers, 'devise/controllers/internal_helpers'
    autoload :UrlHelpers, 'devise/controllers/url_helpers'
  end

  module Encryptors
    autoload :Base, 'devise/encryptors/base'
    autoload :Bcrypt, 'devise/encryptors/bcrypt'
    autoload :AuthlogicSha512, 'devise/encryptors/authlogic_sha512'
    autoload :AuthlogicSha1, 'devise/encryptors/authlogic_sha1'
    autoload :RestfulAuthenticationSha1, 'devise/encryptors/restful_authentication_sha1'
    autoload :Sha512, 'devise/encryptors/sha512'
    autoload :Sha1, 'devise/encryptors/sha1'
  end

  module Orm
    autoload :ActiveRecord, 'devise/orm/active_record'
    autoload :DataMapper, 'devise/orm/data_mapper'
    autoload :MongoMapper, 'devise/orm/mongo_mapper'
  end

<<<<<<< HEAD
  ALL = [:authenticatable, :activatable, :confirmable, :lockable, :recoverable,
         :registerable, :rememberable, :timeoutable, :token_authenticatable,
         :trackable, :validatable]
=======
  ALL = []

  # Authentication ones first
  ALL.push :authenticatable, :token_authenticatable, :rememberable

  # Misc after
  ALL.push :recoverable, :validatable

  # The ones which can sign out after
  ALL.push :activatable, :confirmable, :lockable, :timeoutable

  # Stats for last, so we make sure the user is really signed in
  ALL.push :trackable
>>>>>>> 60fd9d26

  # Maps controller names to devise modules.
  CONTROLLERS = {
    :sessions => [:authenticatable, :token_authenticatable],
    :passwords => [:recoverable],
    :confirmations => [:confirmable],
    :registrations => [:registerable],
    :unlocks => [:lockable]
  }

<<<<<<< HEAD
  # Routes for generating url helpers.
  ROUTES = [:session, :password, :confirmation, :registration, :unlock]

  # Path names used in routes.
  PATH_NAMES = [:sign_in, :sign_out, :password, :confirmation, :registration, :unlock]

  STRATEGIES  = [:rememberable, :token_authenticatable, :authenticatable]
=======
  STRATEGIES  = [:rememberable, :http_authenticatable, :token_authenticatable, :authenticatable]
>>>>>>> 60fd9d26

  TRUE_VALUES = [true, 1, '1', 't', 'T', 'true', 'TRUE']

  # Maps the messages types that are used in flash message.
  FLASH_MESSAGES = [:unauthenticated, :unconfirmed, :invalid, :invalid_token, :timeout, :inactive, :locked]

  # Declare encryptors length which are used in migrations.
  ENCRYPTORS_LENGTH = {
    :sha1   => 40,
    :sha512 => 128,
    :clearance_sha1 => 40,
    :restful_authentication_sha1 => 40,
    :authlogic_sha512 => 128,
    :bcrypt => 60
  }

  # Email regex used to validate email formats. Adapted from authlogic.
  EMAIL_REGEX = /^([\w\.%\+\-]+)@([\w\-]+\.)+([\w]{2,})$/i

  # Used to encrypt password. Please generate one with rake secret.
  mattr_accessor :pepper
  @@pepper = nil

  # The number of times to encrypt password.
  mattr_accessor :stretches
  @@stretches = 10

  # Keys used when authenticating an user.
  mattr_accessor :authentication_keys
  @@authentication_keys = [ :email ]

  # Time interval where the remember me token is valid.
  mattr_accessor :remember_for
  @@remember_for = 2.weeks

  # Time interval you can access your account before confirming your account.
  mattr_accessor :confirm_within
  @@confirm_within = 0.days

  # Time interval to timeout the user session without activity.
  mattr_accessor :timeout_in
  @@timeout_in = 30.minutes

  # Used to define the password encryption algorithm.
  mattr_accessor :encryptor
  @@encryptor = :sha1

  # Store scopes mappings.
  mattr_accessor :mappings
  @@mappings = ActiveSupport::OrderedHash.new

  # Stores the chosen ORM.
  mattr_accessor :orm
  @@orm = :active_record

  # TODO Remove
  mattr_accessor :all
  @@all = []

  # Tells if devise should apply the schema in ORMs where devise declaration
  # and schema belongs to the same class (as Datamapper and MongoMapper).
  mattr_accessor :apply_schema
  @@apply_schema = true

  # Scoped views. Since it relies on fallbacks to render default views, it's
  # turned off by default.
  mattr_accessor :scoped_views
  @@scoped_views = false

  # Number of authentication tries before locking an account
  mattr_accessor :maximum_attempts
  @@maximum_attempts = 20

  # Defines which strategy can be used to unlock an account.
  # Values: :email, :time, :both
  mattr_accessor :unlock_strategy
  @@unlock_strategy = :both

  # Time interval to unlock the account if :time is defined as unlock_strategy.
  mattr_accessor :unlock_in
  @@unlock_in = 1.hour

  # Tell when to use the default scope, if one cannot be found from routes.
  mattr_accessor :use_default_scope
  @@use_default_scope

  # The default scope which is used by warden.
  mattr_accessor :default_scope
  @@default_scope = nil

  # Address which sends Devise e-mails.
  mattr_accessor :mailer_sender
  @@mailer_sender

  # Authentication token params key name of choice. E.g. /users/sign_in?some_key=...
  mattr_accessor :token_authentication_key
  @@token_authentication_key = :auth_token

  # The realm used in Http Basic Authentication
  mattr_accessor :http_authentication_realm
  @@http_authentication_realm = "Application"

  class << self
    # Default way to setup Devise. Run script/generate devise_install to create
    # a fresh initializer with all configuration values.
    def setup
      yield self
    end

    # Sets warden configuration using a block that will be invoked on warden
    # initialization.
    #
    #  Devise.initialize do |config|
    #    config.confirm_within = 2.days
    #
    #    config.warden do |manager|
    #      # Configure warden to use other strategies, like oauth.
    #      manager.oauth(:twitter)
    #    end
    #  end
    def warden(&block)
      @warden_config = block
    end

    # Configure default url options to be used within Devise and ActionController.
    def default_url_options(&block)
      Devise::Mapping.metaclass.send :define_method, :default_url_options, &block
    end

    # A method used internally to setup warden manager from the Rails initialize
    # block.
    def configure_warden(config) #:nodoc:
      config.default_strategies *Devise::STRATEGIES
      config.failure_app = Devise::FailureApp
      config.silence_missing_strategies!
      config.default_scope = Devise.default_scope

      # If the user provided a warden hook, call it now.
      @warden_config.try :call, config
    end

    # The class of the configured ORM
    def orm_class
      Devise::Orm.const_get(@@orm.to_s.camelize.to_sym)
    end

    # Generate a friendly string randomically to be used as token.
    def friendly_token
      ActiveSupport::SecureRandom.base64(15).tr('+/=', '-_ ').strip.delete("\n")
    end

    # Make Devise aware of an 3rd party Devise-module. For convenience.
    #
    # == Options:
    #
    #   +strategy+    - Boolean value representing if this module got a custom *strategy*.
    #                   Default is +false+. Note: Devise will auto-detect this in such case if this is true.
    #   +model+       - String representing a load path to a custom *model* for this module (to autoload).
    #                   Default is +nil+ (i.e. +false+).
    #   +controller+  - Symbol representing a name of an exisiting or custom *controller* for this module.
    #                   Default is +nil+ (i.e. +false+).
    #
    # == Examples:
    #
    #   Devise.add_module(:party_module)
    #   Devise.add_module(:party_module, :strategy => true, :controller => :sessions)
    #   Devise.add_module(:party_module, :model => 'party_module/model')
    #
    def add_module(module_name, options = {})
      Devise::ALL.unshift module_name        unless Devise::ALL.include?(module_name)
      Devise::STRATEGIES.unshift module_name if options[:strategy] && !Devise::STRATEGIES.include?(module_name)

      if options[:controller]
        controller = options[:controller].to_sym
        Devise::CONTROLLERS[controller] ||= []
        Devise::CONTROLLERS[controller].unshift module_name unless Devise::CONTROLLERS[controller].include?(module_name)
      end

      if options[:model]
        Devise::Models.module_eval do
          autoload :"#{module_name.to_s.classify}", options[:model]
        end
      end

      Devise::Mapping.register module_name
    end
  end
end

begin
  require 'warden'
rescue
  gem 'warden'
  require 'warden'
end

require 'devise/mapping'
require 'devise/rails'<|MERGE_RESOLUTION|>--- conflicted
+++ resolved
@@ -26,25 +26,19 @@
     autoload :MongoMapper, 'devise/orm/mongo_mapper'
   end
 
-<<<<<<< HEAD
-  ALL = [:authenticatable, :activatable, :confirmable, :lockable, :recoverable,
-         :registerable, :rememberable, :timeoutable, :token_authenticatable,
-         :trackable, :validatable]
-=======
   ALL = []
 
   # Authentication ones first
   ALL.push :authenticatable, :token_authenticatable, :rememberable
 
   # Misc after
-  ALL.push :recoverable, :validatable
+  ALL.push :recoverable, :registerable, :validatable
 
   # The ones which can sign out after
   ALL.push :activatable, :confirmable, :lockable, :timeoutable
 
   # Stats for last, so we make sure the user is really signed in
   ALL.push :trackable
->>>>>>> 60fd9d26
 
   # Maps controller names to devise modules.
   CONTROLLERS = {
@@ -55,17 +49,13 @@
     :unlocks => [:lockable]
   }
 
-<<<<<<< HEAD
   # Routes for generating url helpers.
   ROUTES = [:session, :password, :confirmation, :registration, :unlock]
 
   # Path names used in routes.
   PATH_NAMES = [:sign_in, :sign_out, :password, :confirmation, :registration, :unlock]
 
-  STRATEGIES  = [:rememberable, :token_authenticatable, :authenticatable]
-=======
   STRATEGIES  = [:rememberable, :http_authenticatable, :token_authenticatable, :authenticatable]
->>>>>>> 60fd9d26
 
   TRUE_VALUES = [true, 1, '1', 't', 'T', 'true', 'TRUE']
 
