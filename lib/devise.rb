--- conflicted
+++ resolved
@@ -107,7 +107,6 @@
   mattr_accessor :scoped_views
   @@scoped_views = false
 
-<<<<<<< HEAD
   # Number of authentication tries before locking an account
   mattr_accessor :maximum_attempts
   @@maximum_attempts = 5
@@ -120,7 +119,7 @@
   # Time interval to unlock the account if :time is defined as unlock_strategy.
   mattr_accessor :unlock_in
   @@unlock_in = 1.hour
-=======
+
   # Tell when to use the default scope, if one cannot be found from routes.
   mattr_accessor :use_default_scope
   @@use_default_scope
@@ -132,7 +131,6 @@
   # Address which sends Devise e-mails.
   mattr_accessor :mailer_sender
   @@mailer_sender
->>>>>>> c4764c93
 
   class << self
     # Default way to setup Devise. Run script/generate devise_install to create
