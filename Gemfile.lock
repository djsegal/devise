GIT
  remote: git://github.com/mongoid/mongoid.git
  revision: 4a931ca105fddf59cc2f8619e973233376cf4b67
  branch: master
  specs:
    mongoid (4.0.0)
      activemodel (~> 4.0.0.beta)
      moped (~> 1.4.2)
      origin (~> 1.0)
      tzinfo (~> 0.3.22)

GIT
  remote: git://github.com/rails/rails.git
  revision: 67bb49b69e1f10c2b35a53a645ed98a028375f1d
  branch: master
  specs:
    actionmailer (4.0.0.beta1)
      actionpack (= 4.0.0.beta1)
      mail (~> 2.5.3)
    actionpack (4.0.0.beta1)
      activesupport (= 4.0.0.beta1)
      builder (~> 3.1.0)
      erubis (~> 2.7.0)
      rack (~> 1.5.2)
      rack-test (~> 0.6.2)
    activemodel (4.0.0.beta1)
      activesupport (= 4.0.0.beta1)
      builder (~> 3.1.0)
    activerecord (4.0.0.beta1)
      activemodel (= 4.0.0.beta1)
      activerecord-deprecated_finders (~> 0.0.3)
      activesupport (= 4.0.0.beta1)
      arel (~> 4.0.0.beta2)
    activesupport (4.0.0.beta1)
      i18n (~> 0.6, >= 0.6.4)
      minitest (~> 4.2)
      multi_json (~> 1.3)
      thread_safe (~> 0.1)
      tzinfo (~> 0.3.37)
    rails (4.0.0.beta1)
      actionmailer (= 4.0.0.beta1)
      actionpack (= 4.0.0.beta1)
      activerecord (= 4.0.0.beta1)
      activesupport (= 4.0.0.beta1)
      bundler (>= 1.3.0, < 2.0)
      railties (= 4.0.0.beta1)
      sprockets-rails (~> 2.0.0.rc3)
    railties (4.0.0.beta1)
      actionpack (= 4.0.0.beta1)
      activesupport (= 4.0.0.beta1)
      rake (>= 0.8.7)
      thor (>= 0.18.1, < 2.0)

PATH
  remote: .
  specs:
    devise (2.2.3)
      bcrypt-ruby (~> 3.0)
      orm_adapter (~> 0.1)
      railties (~> 4.0.0.beta)
      warden (~> 1.2.1)

GEM
  remote: https://rubygems.org/
  specs:
    activerecord-deprecated_finders (0.0.3)
    arel (4.0.0.beta2)
    atomic (1.1.7)
    bcrypt-ruby (3.0.1)
    builder (3.1.4)
    erubis (2.7.0)
    faraday (0.8.7)
      multipart-post (~> 1.1)
    hashie (1.2.0)
    hike (1.2.2)
    httpauth (0.2.0)
    i18n (0.6.4)
    json (1.7.7)
    jwt (0.1.8)
      multi_json (>= 1.5)
    mail (2.5.3)
      i18n (>= 0.4.0)
      mime-types (~> 1.16)
      treetop (~> 1.4.8)
    metaclass (0.0.1)
    mime-types (1.22)
    minitest (4.7.1)
    mocha (0.13.3)
      metaclass (~> 0.0.1)
    moped (1.4.5)
    multi_json (1.7.2)
    multipart-post (1.2.0)
    nokogiri (1.5.9)
    oauth2 (0.8.1)
      faraday (~> 0.8)
      httpauth (~> 0.1)
      jwt (~> 0.1.4)
      multi_json (~> 1.0)
      rack (~> 1.2)
    omniauth (1.0.3)
      hashie (~> 1.2)
      rack
    omniauth-facebook (1.4.0)
      omniauth-oauth2 (~> 1.0.2)
    omniauth-oauth2 (1.0.3)
      oauth2 (~> 0.8.0)
      omniauth (~> 1.0)
    omniauth-openid (1.0.1)
      omniauth (~> 1.0)
      rack-openid (~> 1.3.1)
    origin (1.0.11)
    orm_adapter (0.4.0)
    polyglot (0.3.3)
<<<<<<< HEAD
    protected_attributes (1.0.1)
      activemodel (>= 4.0.0.beta, < 5.0)
=======
>>>>>>> d20fdf87
    rack (1.5.2)
    rack-openid (1.3.1)
      rack (>= 1.1.0)
      ruby-openid (>= 2.1.8)
    rack-test (0.6.2)
      rack (>= 1.0)
    rake (10.0.4)
    rdoc (4.0.1)
      json (~> 1.4)
    ruby-openid (2.2.3)
    sprockets (2.9.2)
      hike (~> 1.2)
      multi_json (~> 1.0)
      rack (~> 1.0)
      tilt (~> 1.1, != 1.3.0)
    sprockets-rails (2.0.0.rc3)
      actionpack (>= 3.0)
      activesupport (>= 3.0)
      sprockets (~> 2.8)
    sqlite3 (1.3.7)
    thor (0.18.1)
    thread_safe (0.1.0)
      atomic
    tilt (1.3.7)
    treetop (1.4.12)
      polyglot
      polyglot (>= 0.3.1)
    tzinfo (0.3.37)
    warden (1.2.1)
      rack (>= 1.0)
    webrat (0.7.2)
      nokogiri (>= 1.2.0)
      rack (>= 1.0)
      rack-test (>= 0.5.3)

PLATFORMS
  ruby

DEPENDENCIES
  activerecord-jdbc-adapter
  activerecord-jdbcsqlite3-adapter
  devise!
  jruby-openssl
  mocha (~> 0.13.1)
  mongoid!
  omniauth (~> 1.0.0)
  omniauth-facebook
  omniauth-oauth2 (~> 1.0.0)
  omniauth-openid (~> 1.0.1)
  rails (~> 4.0.0.beta)!
  rdoc
  sqlite3
  webrat (= 0.7.2)<|MERGE_RESOLUTION|>--- conflicted
+++ resolved
@@ -111,11 +111,6 @@
     origin (1.0.11)
     orm_adapter (0.4.0)
     polyglot (0.3.3)
-<<<<<<< HEAD
-    protected_attributes (1.0.1)
-      activemodel (>= 4.0.0.beta, < 5.0)
-=======
->>>>>>> d20fdf87
     rack (1.5.2)
     rack-openid (1.3.1)
       rack (>= 1.1.0)
