--- conflicted
+++ resolved
@@ -4,11 +4,7 @@
 rvm:
   - 1.9.3
   - 2.0.0
-<<<<<<< HEAD
-  - 2.1
-=======
   - 2.1.1
->>>>>>> a5103619
 env:
   matrix:
     - DEVISE_ORM=mongoid
