source "http://rubygems.org"

if File.exist? File.expand_path('../../rails', __FILE__)
  gem "rails", :path => "../rails"
else
  gem "rails", :git => "git://github.com/rails/rails.git"
end

<<<<<<< HEAD
platforms :jruby do
  gem 'activerecord-jdbcsqlite3-adapter'
end
=======
gem "warden", "0.10.7"
gem "sqlite3-ruby"
gem "webrat", "0.7.0"
gem "mocha", :require => false
gem "bcrypt-ruby", :require => "bcrypt"
gem "oauth2"
>>>>>>> e6218b3a

platforms :ruby do
  gem "sqlite3-ruby"
  if RUBY_VERSION < '1.9'
    gem "ruby-debug", ">= 0.10.3"
  end
  group :mongoid do
    gem "mongo"
    gem "mongoid", :git => "git://github.com/durran/mongoid.git"
    gem "bson_ext"
  end
end

gem "warden", "0.10.7"
gem "webrat", "0.7.0"
gem "mocha", :require => false
gem "bcrypt-ruby", :require => "bcrypt"<|MERGE_RESOLUTION|>--- conflicted
+++ resolved
@@ -6,18 +6,9 @@
   gem "rails", :git => "git://github.com/rails/rails.git"
 end
 
-<<<<<<< HEAD
 platforms :jruby do
   gem 'activerecord-jdbcsqlite3-adapter'
 end
-=======
-gem "warden", "0.10.7"
-gem "sqlite3-ruby"
-gem "webrat", "0.7.0"
-gem "mocha", :require => false
-gem "bcrypt-ruby", :require => "bcrypt"
-gem "oauth2"
->>>>>>> e6218b3a
 
 platforms :ruby do
   gem "sqlite3-ruby"
@@ -34,4 +25,5 @@
 gem "warden", "0.10.7"
 gem "webrat", "0.7.0"
 gem "mocha", :require => false
-gem "bcrypt-ruby", :require => "bcrypt"+gem "bcrypt-ruby", :require => "bcrypt"
+gem "oauth2"